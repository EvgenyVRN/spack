# Copyright 2013-2018 Lawrence Livermore National Security, LLC and other
# Spack Project Developers. See the top-level COPYRIGHT file for details.
#
<<<<<<< HEAD
# This file is part of Spack.
# Created by Todd Gamblin, tgamblin@llnl.gov, All rights reserved.
# LLNL-CODE-647188
#
# For details, see https://github.com/spack/spack
# Please also see the NOTICE and LICENSE files for our notice and the LGPL.
#
# This program is free software; you can redistribute it and/or modify
# it under the terms of the GNU Lesser General Public License (as
# published by the Free Software Foundation) version 2.1, February 1999.
#
# This program is distributed in the hope that it will be useful, but
# WITHOUT ANY WARRANTY; without even the IMPLIED WARRANTY OF
# MERCHANTABILITY or FITNESS FOR A PARTICULAR PURPOSE. See the terms and
# conditions of the GNU Lesser General Public License for more details.
#
# You should have received a copy of the GNU Lesser General Public
# License along with this program; if not, write to the Free Software
# Foundation, Inc., 59 Temple Place, Suite 330, Boston, MA 02111-1307 USA
##############################################################################
import multiprocessing
import os
import sys
import tempfile
import getpass
from llnl.util.filesystem import *
import llnl.util.tty as tty

#-----------------------------------------------------------------------------
# Variables describing how Spack is laid out in its prefix.
#-----------------------------------------------------------------------------
# This file lives in $prefix/lib/spack/spack/__file__
spack_root = ancestor(__file__, 4)

# The spack script itself
spack_file = join_path(spack_root, "bin", "spack")

# spack directory hierarchy
lib_path       = join_path(spack_root, "lib", "spack")
external_path  = join_path(lib_path, "external")
build_env_path = join_path(lib_path, "env")
module_path    = join_path(lib_path, "spack")
platform_path  = join_path(module_path, 'platforms')
compilers_path = join_path(module_path, "compilers")
build_systems_path = join_path(module_path, 'build_systems')
operating_system_path = join_path(module_path, 'operating_systems')
test_path      = join_path(module_path, "test")
hooks_path     = join_path(module_path, "hooks")
var_path       = join_path(spack_root, "var", "spack")
stage_path     = join_path(var_path, "stage")
repos_path     = join_path(var_path, "repos")
share_path     = join_path(spack_root, "share", "spack")

# Paths to built-in Spack repositories.
packages_path      = join_path(repos_path, "builtin")
mock_packages_path = join_path(repos_path, "builtin.mock")

# User configuration location
user_config_path = os.path.expanduser('~/.spack')

prefix = spack_root
opt_path        = join_path(prefix, "opt")
etc_path        = join_path(prefix, "etc")
system_etc_path = '/etc'

# GPG paths.
gpg_keys_path      = join_path(var_path, "gpg")
mock_gpg_data_path = join_path(var_path, "gpg.mock", "data")
mock_gpg_keys_path = join_path(var_path, "gpg.mock", "keys")
gpg_path           = join_path(opt_path, "spack", "gpg")


#-----------------------------------------------------------------------------
# Initial imports (only for use in this file -- see __all__ below.)
#-----------------------------------------------------------------------------
# These imports depend on the paths above, or on each other
# Group them here so it's easy to understand the order.
# TODO: refactor this stuff to be more init order agnostic.
import spack.repository
import spack.error
import spack.config
import spack.fetch_strategy
from spack.file_cache import FileCache
from spack.abi import ABI
from spack.concretize import DefaultConcretizer
from spack.version import Version
from spack.util.path import canonicalize_path
from spack.package_prefs import PackageTesting

#-----------------------------------------------------------------------------
# Initialize various data structures & objects at the core of Spack.
#-----------------------------------------------------------------------------
# Version information
spack_version = Version("0.11.1")


# Set up the default packages database.
try:
    repo = spack.repository.RepoPath()
    sys.meta_path.append(repo)
except spack.error.SpackError as e:
    tty.die('while initializing Spack RepoPath:', e.message)


# Tests ABI compatibility between packages
abi = ABI()


# This controls how things are concretized in spack.
# Replace it with a subclass if you want different
# policies.
concretizer = DefaultConcretizer()

#-----------------------------------------------------------------------------
# config.yaml options
#-----------------------------------------------------------------------------
_config = spack.config.get_config('config')


# Path where downloaded source code is cached
cache_path = canonicalize_path(
    _config.get('source_cache', join_path(var_path, "cache")))
fetch_cache = spack.fetch_strategy.FsCache(cache_path)


# cache for miscellaneous stuff.
misc_cache_path = canonicalize_path(
    _config.get('misc_cache', join_path(user_config_path, 'cache')))
misc_cache = FileCache(misc_cache_path)


binary_cache_retrieved_specs = set()


#: Directories where to search for templates
template_dirs = spack.config.get_config('config')['template_dirs']
template_dirs = [canonicalize_path(x) for x in template_dirs]

# If this is enabled, tools that use SSL should not verify
# certifiates. e.g., curl should use the -k option.
insecure = not _config.get('verify_ssl', True)


# Whether spack should allow installation of unsafe versions of software.
# "Unsafe" versions are ones it doesn't have a checksum for.
do_checksum = _config.get('checksum', True)


# If this is True, spack will not clean the environment to remove
# potentially harmful variables before builds.
dirty = _config.get('dirty', False)


# The number of jobs to use when building in parallel.
# By default, use all cores on the machine.
build_jobs = _config.get('build_jobs', multiprocessing.cpu_count())


# Needed for test dependencies
package_testing = PackageTesting()


#-----------------------------------------------------------------------------
# When packages call 'from spack import *', this extra stuff is brought in.
#
# Spack internal code should call 'import spack' and accesses other
# variables (spack.repo, paths, etc.) directly.
#
# TODO: maybe this should be separated out to build_environment.py?
# TODO: it's not clear where all the stuff that needs to be included in
#       packages should live.  This file is overloaded for spack core vs.
#       for packages.
#
#-----------------------------------------------------------------------------
__all__ = []

from spack.package import Package, run_before, run_after, on_package_attributes
from spack.build_systems.makefile import MakefilePackage
from spack.build_systems.aspell_dict import AspellDictPackage
from spack.build_systems.autotools import AutotoolsPackage
from spack.build_systems.cmake import CMakePackage
from spack.build_systems.qmake import QMakePackage
from spack.build_systems.scons import SConsPackage
from spack.build_systems.waf import WafPackage
from spack.build_systems.python import PythonPackage
from spack.build_systems.r import RPackage
from spack.build_systems.perl import PerlPackage
from spack.build_systems.intel import IntelPackage

__all__ += [
    'run_before',
    'run_after',
    'on_package_attributes',
    'Package',
    'MakefilePackage',
    'AspellDictPackage',
    'AutotoolsPackage',
    'CMakePackage',
    'QMakePackage',
    'SConsPackage',
    'WafPackage',
    'PythonPackage',
    'RPackage',
    'PerlPackage',
    'IntelPackage',
]

from spack.version import Version, ver
__all__ += ['Version', 'ver']

from spack.spec import Spec
__all__ += ['Spec']

from spack.dependency import all_deptypes
__all__ += ['all_deptypes']

from spack.multimethod import when
__all__ += ['when']

import llnl.util.filesystem
from llnl.util.filesystem import *
__all__ += llnl.util.filesystem.__all__

import spack.directives
from spack.directives import *
__all__ += spack.directives.__all__

import spack.util.executable
from spack.util.executable import *
__all__ += spack.util.executable.__all__


# Set up the user's editor
# $EDITOR environment variable has the highest precedence
editor = os.environ.get('EDITOR')
=======
# SPDX-License-Identifier: (Apache-2.0 OR MIT)
>>>>>>> 8554e933


#: major, minor, patch version for Spack, in a tuple
spack_version_info = (0, 12, 0)

#: String containing Spack version joined with .'s
spack_version = '.'.join(str(v) for v in spack_version_info)

__all__ = ['spack_version_info', 'spack_version']<|MERGE_RESOLUTION|>--- conflicted
+++ resolved
@@ -1,245 +1,7 @@
 # Copyright 2013-2018 Lawrence Livermore National Security, LLC and other
 # Spack Project Developers. See the top-level COPYRIGHT file for details.
 #
-<<<<<<< HEAD
-# This file is part of Spack.
-# Created by Todd Gamblin, tgamblin@llnl.gov, All rights reserved.
-# LLNL-CODE-647188
-#
-# For details, see https://github.com/spack/spack
-# Please also see the NOTICE and LICENSE files for our notice and the LGPL.
-#
-# This program is free software; you can redistribute it and/or modify
-# it under the terms of the GNU Lesser General Public License (as
-# published by the Free Software Foundation) version 2.1, February 1999.
-#
-# This program is distributed in the hope that it will be useful, but
-# WITHOUT ANY WARRANTY; without even the IMPLIED WARRANTY OF
-# MERCHANTABILITY or FITNESS FOR A PARTICULAR PURPOSE. See the terms and
-# conditions of the GNU Lesser General Public License for more details.
-#
-# You should have received a copy of the GNU Lesser General Public
-# License along with this program; if not, write to the Free Software
-# Foundation, Inc., 59 Temple Place, Suite 330, Boston, MA 02111-1307 USA
-##############################################################################
-import multiprocessing
-import os
-import sys
-import tempfile
-import getpass
-from llnl.util.filesystem import *
-import llnl.util.tty as tty
-
-#-----------------------------------------------------------------------------
-# Variables describing how Spack is laid out in its prefix.
-#-----------------------------------------------------------------------------
-# This file lives in $prefix/lib/spack/spack/__file__
-spack_root = ancestor(__file__, 4)
-
-# The spack script itself
-spack_file = join_path(spack_root, "bin", "spack")
-
-# spack directory hierarchy
-lib_path       = join_path(spack_root, "lib", "spack")
-external_path  = join_path(lib_path, "external")
-build_env_path = join_path(lib_path, "env")
-module_path    = join_path(lib_path, "spack")
-platform_path  = join_path(module_path, 'platforms')
-compilers_path = join_path(module_path, "compilers")
-build_systems_path = join_path(module_path, 'build_systems')
-operating_system_path = join_path(module_path, 'operating_systems')
-test_path      = join_path(module_path, "test")
-hooks_path     = join_path(module_path, "hooks")
-var_path       = join_path(spack_root, "var", "spack")
-stage_path     = join_path(var_path, "stage")
-repos_path     = join_path(var_path, "repos")
-share_path     = join_path(spack_root, "share", "spack")
-
-# Paths to built-in Spack repositories.
-packages_path      = join_path(repos_path, "builtin")
-mock_packages_path = join_path(repos_path, "builtin.mock")
-
-# User configuration location
-user_config_path = os.path.expanduser('~/.spack')
-
-prefix = spack_root
-opt_path        = join_path(prefix, "opt")
-etc_path        = join_path(prefix, "etc")
-system_etc_path = '/etc'
-
-# GPG paths.
-gpg_keys_path      = join_path(var_path, "gpg")
-mock_gpg_data_path = join_path(var_path, "gpg.mock", "data")
-mock_gpg_keys_path = join_path(var_path, "gpg.mock", "keys")
-gpg_path           = join_path(opt_path, "spack", "gpg")
-
-
-#-----------------------------------------------------------------------------
-# Initial imports (only for use in this file -- see __all__ below.)
-#-----------------------------------------------------------------------------
-# These imports depend on the paths above, or on each other
-# Group them here so it's easy to understand the order.
-# TODO: refactor this stuff to be more init order agnostic.
-import spack.repository
-import spack.error
-import spack.config
-import spack.fetch_strategy
-from spack.file_cache import FileCache
-from spack.abi import ABI
-from spack.concretize import DefaultConcretizer
-from spack.version import Version
-from spack.util.path import canonicalize_path
-from spack.package_prefs import PackageTesting
-
-#-----------------------------------------------------------------------------
-# Initialize various data structures & objects at the core of Spack.
-#-----------------------------------------------------------------------------
-# Version information
-spack_version = Version("0.11.1")
-
-
-# Set up the default packages database.
-try:
-    repo = spack.repository.RepoPath()
-    sys.meta_path.append(repo)
-except spack.error.SpackError as e:
-    tty.die('while initializing Spack RepoPath:', e.message)
-
-
-# Tests ABI compatibility between packages
-abi = ABI()
-
-
-# This controls how things are concretized in spack.
-# Replace it with a subclass if you want different
-# policies.
-concretizer = DefaultConcretizer()
-
-#-----------------------------------------------------------------------------
-# config.yaml options
-#-----------------------------------------------------------------------------
-_config = spack.config.get_config('config')
-
-
-# Path where downloaded source code is cached
-cache_path = canonicalize_path(
-    _config.get('source_cache', join_path(var_path, "cache")))
-fetch_cache = spack.fetch_strategy.FsCache(cache_path)
-
-
-# cache for miscellaneous stuff.
-misc_cache_path = canonicalize_path(
-    _config.get('misc_cache', join_path(user_config_path, 'cache')))
-misc_cache = FileCache(misc_cache_path)
-
-
-binary_cache_retrieved_specs = set()
-
-
-#: Directories where to search for templates
-template_dirs = spack.config.get_config('config')['template_dirs']
-template_dirs = [canonicalize_path(x) for x in template_dirs]
-
-# If this is enabled, tools that use SSL should not verify
-# certifiates. e.g., curl should use the -k option.
-insecure = not _config.get('verify_ssl', True)
-
-
-# Whether spack should allow installation of unsafe versions of software.
-# "Unsafe" versions are ones it doesn't have a checksum for.
-do_checksum = _config.get('checksum', True)
-
-
-# If this is True, spack will not clean the environment to remove
-# potentially harmful variables before builds.
-dirty = _config.get('dirty', False)
-
-
-# The number of jobs to use when building in parallel.
-# By default, use all cores on the machine.
-build_jobs = _config.get('build_jobs', multiprocessing.cpu_count())
-
-
-# Needed for test dependencies
-package_testing = PackageTesting()
-
-
-#-----------------------------------------------------------------------------
-# When packages call 'from spack import *', this extra stuff is brought in.
-#
-# Spack internal code should call 'import spack' and accesses other
-# variables (spack.repo, paths, etc.) directly.
-#
-# TODO: maybe this should be separated out to build_environment.py?
-# TODO: it's not clear where all the stuff that needs to be included in
-#       packages should live.  This file is overloaded for spack core vs.
-#       for packages.
-#
-#-----------------------------------------------------------------------------
-__all__ = []
-
-from spack.package import Package, run_before, run_after, on_package_attributes
-from spack.build_systems.makefile import MakefilePackage
-from spack.build_systems.aspell_dict import AspellDictPackage
-from spack.build_systems.autotools import AutotoolsPackage
-from spack.build_systems.cmake import CMakePackage
-from spack.build_systems.qmake import QMakePackage
-from spack.build_systems.scons import SConsPackage
-from spack.build_systems.waf import WafPackage
-from spack.build_systems.python import PythonPackage
-from spack.build_systems.r import RPackage
-from spack.build_systems.perl import PerlPackage
-from spack.build_systems.intel import IntelPackage
-
-__all__ += [
-    'run_before',
-    'run_after',
-    'on_package_attributes',
-    'Package',
-    'MakefilePackage',
-    'AspellDictPackage',
-    'AutotoolsPackage',
-    'CMakePackage',
-    'QMakePackage',
-    'SConsPackage',
-    'WafPackage',
-    'PythonPackage',
-    'RPackage',
-    'PerlPackage',
-    'IntelPackage',
-]
-
-from spack.version import Version, ver
-__all__ += ['Version', 'ver']
-
-from spack.spec import Spec
-__all__ += ['Spec']
-
-from spack.dependency import all_deptypes
-__all__ += ['all_deptypes']
-
-from spack.multimethod import when
-__all__ += ['when']
-
-import llnl.util.filesystem
-from llnl.util.filesystem import *
-__all__ += llnl.util.filesystem.__all__
-
-import spack.directives
-from spack.directives import *
-__all__ += spack.directives.__all__
-
-import spack.util.executable
-from spack.util.executable import *
-__all__ += spack.util.executable.__all__
-
-
-# Set up the user's editor
-# $EDITOR environment variable has the highest precedence
-editor = os.environ.get('EDITOR')
-=======
 # SPDX-License-Identifier: (Apache-2.0 OR MIT)
->>>>>>> 8554e933
 
 
 #: major, minor, patch version for Spack, in a tuple
