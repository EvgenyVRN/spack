--- conflicted
+++ resolved
@@ -599,51 +599,6 @@
         return str(version)
 
 
-<<<<<<< HEAD
-    def url_for_version(self, version):
-        """Returns a URL that you can download a new version of this package from."""
-        if not isinstance(version, Version):
-            version = Version(version)
-
-        def nearest_url(version):
-            """Finds the URL for the next lowest version with a URL.
-               If there is no lower version with a URL, uses the
-               package url property. If that isn't there, uses a
-               *higher* URL, and if that isn't there raises an error.
-            """
-            url = getattr(self, 'url', None)
-            for v in sorted(self.versions):
-                if v > version and url:
-                    break
-                if self.versions[v].url:
-                    url = self.versions[v].url
-            return url
-
-        if version in self.versions:
-            vdesc = self.versions[version]
-            if not vdesc.url:
-                base_url = nearest_url(version)
-                vdesc.url = url.substitute_version(
-                    base_url, self.url_version(version))
-            return vdesc.url
-        else:
-            base_url = nearest_url(version)
-            return url.substitute_version(base_url, self.url_version(version))
-
-
-    @property
-    def default_url(self):
-        if self.concrete:
-            return self.url_for_version(self.version)
-        else:
-            url = getattr(self, 'url', None)
-            if url:
-                return url
-
-
-
-=======
->>>>>>> d41d6ed8
     def remove_prefix(self):
         """Removes the prefix for a package along with any empty parent directories."""
         spack.install_layout.remove_path_for_spec(self.spec)
