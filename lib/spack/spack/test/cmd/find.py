--- conflicted
+++ resolved
@@ -309,7 +309,6 @@
     assert 'mpileaks' in output
 
 
-<<<<<<< HEAD
 def test_find_loaded(database, working_env):
     output = find('--loaded', '--group')
     assert output == ''  # 0 packages installed printed separately
@@ -319,7 +318,8 @@
     output = find('--loaded')
     expected = find()
     assert output == expected
-=======
+
+
 @pytest.mark.regression('9875')
 def test_find_prefix_in_env(mutable_mock_env_path, install_mockery, mock_fetch,
                             mock_packages, mock_archive, config):
@@ -330,5 +330,4 @@
         find('-p')
         find('-l')
         find('-L')
-        # Would throw error on regression
->>>>>>> ddfca1b2
+        # Would throw error on regression